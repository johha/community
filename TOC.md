--- conflicted
+++ resolved
@@ -51,17 +51,6 @@
 following year. Three seats will be up for election in one year and two will be
 up for election the following year.
 
-<<<<<<< HEAD
-### TOC Member Resignations or Removal
-
-In the case where a TOC member resigns or is removed from the TOC by the Governing
-Board, the remaining members of the TOC will have the right to determine if the 
-vacant seat will (1) remain vacant until the next annual election cycle, or (2) be 
-filled by using the results of the last election.
-
-When making this decision, the remaining members of the TOC should take under 
-consideration the amount of time since the last election cycle.
-=======
 ### TOC Employer diversity rule
 
 Employer Diversity Rule: TOC membership will be limited to a maximum of 2 seats being 
@@ -83,7 +72,16 @@
 will not apply until the next election cycle. In cases where a change in employment of a 
 TOC member during their term causes the Employer Diversity Rule to be violated, the TOC 
 member will NOT be required to resign their TOC membership.
->>>>>>> 4104bad0
+
+### TOC Member Resignations or Removal
+
+In the case where a TOC member resigns or is removed from the TOC by the Governing
+Board, the remaining members of the TOC will have the right to determine if the 
+vacant seat will (1) remain vacant until the next annual election cycle, or (2) be 
+filled by using the results of the last election.
+
+When making this decision, the remaining members of the TOC should take under 
+consideration the amount of time since the last election cycle.
 
 ## Committee Mechanics
 
