--- conflicted
+++ resolved
@@ -57,13 +57,9 @@
 The TOC’s work includes:
 
 - Regular committee meetings to discuss hot topics, resulting in a set of
-<<<<<<< HEAD
-  published
-  [meeting notes](https://docs.google.com/document/d/1hR5ijJQjz65QkLrgEhWjv3Q86tWVxYj_9xdhQ6Y5D8Q/edit#).
-  The meeting notes shall be open for viewing and commenting for anyone. In order to reduce spam and misuse, the access can require authentication.
-=======
-  published meeting notes.
->>>>>>> ed07824a
+  published meeting notes. The meeting notes shall be open for viewing and 
+  commenting for anyone. In order to reduce spam and misuse, the access can 
+  require authentication.
 
 - Create, review, approve and publish technical project governance documents.
 
