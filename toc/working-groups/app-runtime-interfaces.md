# App Runtime Interfaces: Working Group Charter

## Mission

Provides APIs for the CF App Runtime and community clients for end users.


## Goals

- End users can build against a stable, reliable, performant and well documented CF API.
- End users can build against a stable, reliable, performant and well documented higher-level CF API related services.
- End users can choose from a range of CF API clients according to their needs: cli, UI and client libraries for selected programming languages.
- Community Contributors and especially the App Runtime Deployments WG can integrate a tested CF API release into the different CF distributions.


## Scope

- Provide the community with regular releases of the CF API, clients and higher-level CF API related services.
- Maintain public roadmaps for the CF API and the CF cli. Ensure a wise balance between stable APIs and clients, feature enhancements and deprecations.
- Provide a CF API suitable for the different CF deployment scenarios: from small to very large foundations, VM-based, support for major IaaS providers.
- Provide the community with pipelines and test suites to validate functionality, compatibility and performance of the CF API.
- Provide the community with technical API documentation, end user documentation and operator documentation.
- Collaborate with the other Working Groups and evolve the cf-push experience.
- Where it is appropriate, integrate higher-level API extensions into CF API directly.


## Non-Goals

- Provide the community with 'all' language specific CF clients libraries.

## Roles & Technical Assets

Components from the App Autoscaler, CAPI, CLI, Java Tools, MultiApps, and Notifications projects.

```yaml
name: App Runtime Interfaces
execution_leads:
- name: Stephan Merker
  github: stephanme
technical_leads:
- name: Greg Cobb
  github: gerg
bots:
- name: App Autoscaler CI Bot
  github: app-autoscaler-ci-bot
- name: Cloud Foundry Buildpacks Team Robot
  github: cf-buildpacks-eng
- name: capi-bot
  github: capi-bot
- name: ARI WG Git Bot
  github: ari-wg-gitbot
areas:
- name: Autoscaler
  approvers:
  - name: Arsalan Khan
    github: asalan316
  - name: Silvestre Zabala
    github: silvestre
  - name: Jörg Weisbarth
    github: joergdw
  - name: Oliver Mautschke
    github: olivermautschke
  reviewers:
  - name: Susanne Salzmann
    github: salzmannsusan
  - name: Sumit Kulhadia
    github: kulhadia
  - name: Josua Geiger
    github: geigerj0
  repositories:
  - cloudfoundry/app-autoscaler-release
  - cloudfoundry/app-autoscaler-cli-plugin
  - cloudfoundry/app-autoscaler-env-bbl-state
  - cloudfoundry/app-runtime-interfaces-infrastructure

- name: Buildpacks Docs
  approvers:
  - name: Forest Eckhardt
    github: ForestEckhardt
  - name: Victoria Campbell
    github: TisVictress
  repositories:
  - cloudfoundry/docs-buildpacks
  - cloudfoundry/example-sidecar-buildpack

- name: Buildpacks Go
  approvers:
  - name: Brayan Henao
    github: brayanhenao
  - name: Forest Eckhardt
    github: ForestEckhardt
  - name: Rob Dimsdale-Zucker
    github: robdimsdale
  repositories:
  - cloudfoundry/go-buildpack
  - cloudfoundry/go-buildpack-release

- name: Buildpacks Java
  approvers:
  - name: Daniel Mikusa
    github: dmikusa
  - name: David O'Sullivan
    github: pivotal-david-osullivan
  - name: Kevin Ortega (IBM)
    github: kevin-ortega
  reviewers:
  - name: Anthony Dahanne
    github: anthonydahanne
  repositories:
  - cloudfoundry/ibm-websphere-liberty-buildpack
  - cloudfoundry/java-buildpack
  - cloudfoundry/java-buildpack-auto-reconfiguration
  - cloudfoundry/java-buildpack-client-certificate-mapper
  - cloudfoundry/java-buildpack-container-customizer
  - cloudfoundry/java-buildpack-dependency-builder
  - cloudfoundry/java-buildpack-memory-calculator
  - cloudfoundry/java-buildpack-metric-writer
  - cloudfoundry/java-buildpack-release
  - cloudfoundry/java-buildpack-security-provider
  - cloudfoundry/java-buildpack-support
  - cloudfoundry/java-buildpack-system-test
  - cloudfoundry/java-test-applications
  - cloudfoundry/jvmkill

- name: Buildpacks .Net Core
  approvers:
  - name: Forest Eckhardt
    github: ForestEckhardt
  - name: Sophie Wigmore
    github: sophiewigmore
  repositories:
  - cloudfoundry/dotnet-core-buildpack
  - cloudfoundry/dotnet-core-buildpack-release

- name: Buildpacks .NET Framework
  approvers:
  - name: Forest Eckhardt
    github: ForestEckhardt
  - name: Sophie Wigmore
    github: sophiewigmore
  - name: Victoria Campbell
    github: TisVictress
  repositories:
  - cloudfoundry/hwc-buildpack
  - cloudfoundry/hwc-buildpack-release

- name: Buildpacks Node.js
  approvers:
  - name: Brayan Henao
    github: brayanhenao
  - name: Tim Hitchener
    github: thitch97
  - name: Victoria Campbell
    github: TisVictress
  repositories:
  - cloudfoundry/nodejs-buildpack
  - cloudfoundry/nodejs-buildpack-release

- name: Buildpacks PHP
  approvers:
  - name: Tim Hitchener
    github: thitch97
  - name: Sophie Wigmore
    github: sophiewigmore
  - name: Arjun Sreedharan
    github: arjun024
  repositories:
  - cloudfoundry/php-buildpack
  - cloudfoundry/php-buildpack-release

- name: Buildpacks Python
  approvers:
  - name: Tim Hitchener
    github: thitch97
  - name: Rob Dimsdale-Zucker
    github: robdimsdale
  repositories:
  - cloudfoundry/python-buildpack
  - cloudfoundry/python-buildpack-release

- name: Buildpacks R
  approvers:
  - name: Tim Hitchener
    github: thitch97
  - name: Rob Dimsdale-Zucker
    github: robdimsdale
  repositories:
  - cloudfoundry/r-buildpack
  - cloudfoundry/r-buildpack-release

- name: Buildpacks Ruby
  approvers:
  - name: Brayan Henao
    github: brayanhenao
  - name: Sophie Wigmore
    github: sophiewigmore
  - name: Rob Dimsdale-Zucker
    github: robdimsdale
  repositories:
  - cloudfoundry/ruby-buildpack
  - cloudfoundry/ruby-buildpack-release

- name: Buildpacks Stacks
  approvers:
  - name: Brayan Henao
    github: brayanhenao
  - name: Sophie Wigmore
    github: sophiewigmore
  - name: Rob Dimsdale-Zucker
    github: robdimsdale
  repositories:
  - cloudfoundry/cflinuxfs4
  - cloudfoundry/cflinuxfs4-compat-release
  - cloudfoundry/cflinuxfs4-release
  - cloudfoundry/stack-auditor

- name: Buildpacks Tooling
  approvers:
  - name: Brayan Henao
    github: brayanhenao
  - name: Forest Eckhardt
    github: ForestEckhardt
  - name: Sophie Wigmore
    github: sophiewigmore
  - name: Rob Dimsdale-Zucker
    github: robdimsdale
  repositories:
  - cloudfoundry/binary-builder
  - cloudfoundry/brats
  - cloudfoundry/buildpack-packager
  - cloudfoundry/buildpacks-ci
  - cloudfoundry/buildpacks-envs
  - cloudfoundry/buildpacks-github-config
  - cloudfoundry/buildpacks-workstation
  - cloudfoundry/dagger
  - cloudfoundry/libbuildpack
  - cloudfoundry/public-buildpacks-ci-robots
  - cloudfoundry/switchblade

- name: Buildpacks Utilities
  approvers:
  - name: Arjun Sreedharan
    github: arjun024
  - name: Daniel Mikusa
    github: dmikusa
  - name: Tim Hitchener
    github: thitch97
  - name: Forest Eckhardt
    github: ForestEckhardt
  - name: David O'Sullivan
    github: pivotal-david-osullivan
  reviewers:
  - name: Anthony Dahanne
    github: anthonydahanne
  repositories:
  - cloudfoundry/apt-buildpack
  - cloudfoundry/binary-buildpack
  - cloudfoundry/binary-buildpack-release

- name: Buildpacks Web Servers
  approvers:
  - name: Arjun Sreedharan
    github: arjun024
  - name: Tim Hitchener
    github: thitch97
  - name: Forest Eckhardt
    github: ForestEckhardt
  - name: Victoria Campbell
    github: tisvictress
  repositories:
  - cloudfoundry/nginx-buildpack
  - cloudfoundry/nginx-buildpack-release
  - cloudfoundry/staticfile-buildpack
  - cloudfoundry/staticfile-buildpack-release

- name: CAPI
  approvers:
  - name: Tom Viehman
    github: tjvman
  - name: Florian Braun
    github: FloThinksPi
  - name: Philipp Thun
    github: philippthun
  - name: Merric de Launey
    github: MerricdeLauney
  - name: Johannes Haass
    github: johha
  - name: Michael Oleske
    github: moleske
  - name: Seth Boyles
    github: sethboyles
  - name: Sven Krieger
    github: svkrieger
  - name: Tim Downey
    github: tcdowney
  - name: Katharina Przybill
    github: kathap
  reviewers:
  - name: Al Berez
    github: a-b
  - name: Alex Rocha
    github: xandroc
  - name: David Alvarado
    github: dalvarado
  - name: Evan Farrar
    github: evanfarrar
  - name: Daniel Felipe Ochoa
    github: danielfor
  - name: Shwetha Gururaj
    github: gururajsh
  - name: Jochen Ehret
    github: jochenehret
  - name: Ryker Reed
    github: reedr3
  - name: George Gelashvili
    github: pivotalgeorge
  - name: Ben Fuller
    github: Benjamintf1
  - name: Cristhian Peña
    github: ccjaimes
  repositories:
  - cloudfoundry/cloud_controller_ng
  - cloudfoundry/capi-release
  - cloudfoundry/capi-dockerfiles
  - cloudfoundry/capi-bara-tests
  - cloudfoundry/capi-ci
  - cloudfoundry/capi-ci-private
  - cloudfoundry/capi-env-pool
  - cloudfoundry/capi-team-checklists
  - cloudfoundry/cf-performance-tests
  - cloudfoundry/cf-performance-tests-release
  - cloudfoundry/cf-performance-tests-pipeline
  - cloudfoundry/tps
  - cloudfoundry/cc-uploader
  - cloudfoundry/sync-integration-tests
  - cloudfoundry/go-cf-api
  - cloudfoundry/go-cf-api-release
  - cloudfoundry/blobstore_url_signer
  - cloudfoundry/capi-workspace
  - cloudfoundry/delayed_job_sequel
  - cloudfoundry/stack-auditor
  - cloudfoundry/steno
  - cloudfoundry/runtimeschema
  - cloudfoundry/app-runtime-interfaces-infrastructure

- name: CLI
  approvers:
  - name: Al Berez
    github: a-b
  - name: Juan Diego González
    github: jdgonzaleza
  - name: Ryker Reed
    github: reedr3
  - name: Michael Oleske
    github: moleske
  - name: Cristhian
    github: ccjaimes
<<<<<<< HEAD
  - name: George Blue
    github: blgm
=======
  - name: Shwetha Gururaj
    github: gururajsh
>>>>>>> 56205d28
  reviewers:
  - name: George Gelashvili
    github: pivotalgeorge
  - name: Pete Levine
    github: PeteLevineA
  - name: Shwetha Guraraj
    github: gururajsh
  repositories:
  - cloudfoundry/cli
  - cloudfoundry/cli-i18n
  - cloudfoundry/cli-ci
  - cloudfoundry/cli-plugin-repo
  - cloudfoundry/CLAW
  - cloudfoundry/cli-docs-scripts
  - cloudfoundry/cli-workstation
  - cloudfoundry/cli-private
  - cloudfoundry/cli-pools
  - cloudfoundry/jsonry
  - cloudfoundry/stack-auditor
  - cloudfoundry/ykk
  - cloudfoundry/app-runtime-interfaces-infrastructure
  - cloudfoundry/bosh-package-cf-cli-release

- name: Java Tools
  approvers:
  - name: Daniel Mikusa
    github: dmikusa
  - name: David O'Sullivan
    github: pivotal-david-osullivan
  reviewers:
  - name: Anthony Dahanne
    github: anthonydahanne  
  - name: Radoslav Tomov
    github: radoslav-tomov
  repositories:
  - cloudfoundry/cf-java-client
  - cloudfoundry/app-runtime-interfaces-infrastructure

- name: MultiApps
  approvers:
  - name: Alexander Tsvetkov
    github: nictas
  - name: Ivan Dimitrov
    github: IvanBorislavovDimitrov
  - name: Kristian Atanasov
    github: theghost5800
  - name: Boyan Velinov
    github: boyan-velinov
  - name: Rangel Ivanov
    github: radito3
  - name: Dido
    github: ddonchev
  - name: Ikasarov
    github: ikasarov
  - name: Velizar Kalapov
    github: vkalapov
  - name: Nikolay Valchev
    github: nvvalchev
  - name: Vasil Bogdanov
    github: VRBogdanov
  - name: Yavor Uzunov
    github: Yavor16
  repositories:
  - cloudfoundry/multiapps-controller
  - cloudfoundry/multiapps-cli-plugin
  - cloudfoundry/multiapps
  - cloudfoundry/app-runtime-interfaces-infrastructure

- name: Notifications
  bots:
  - name: VMware notifications release bot
    github: cf-frontend
  approvers:
  - name: David Stevenson
    github: dsboulder
  - name: Al Berez
    github: a-b
  - name: Ben Fuller
    github: Benjamintf1
  - name: Evan Farrar
    github: evanfarrar
  repositories:
  - cloudfoundry/notifications-release
  - cloudfoundry/notifications
  - cloudfoundry/app-runtime-interfaces-infrastructure

```<|MERGE_RESOLUTION|>--- conflicted
+++ resolved
@@ -355,13 +355,10 @@
     github: moleske
   - name: Cristhian
     github: ccjaimes
-<<<<<<< HEAD
   - name: George Blue
     github: blgm
-=======
   - name: Shwetha Gururaj
     github: gururajsh
->>>>>>> 56205d28
   reviewers:
   - name: George Gelashvili
     github: pivotalgeorge
