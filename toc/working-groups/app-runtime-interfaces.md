# App Runtime Interfaces: Working Group Charter

## Mission

Provides APIs for the CF App Runtime and community clients for end users.


## Goals

- End users can build against a stable, reliable, performant and well documented CF API.
- End users can build against a stable, reliable, performant and well documented higher-level CF API related services.
- End users can choose from a range of CF API clients according to their needs: cli, UI and client libraries for selected programming languages.
- Community Contributors and especially the App Runtime Deployments WG can integrate a tested CF API release into the different CF distributions.


## Scope

- Provide the community with regular releases of the CF API, clients and higher-level CF API related services.
- Maintain public roadmaps for the CF API and the CF cli. Ensure a wise balance between stable APIs and clients, feature enhancements and deprecations.
- Provide a CF API suitable for the different CF deployment scenarios: from small to very large foundations, VM- and k8s-based, support for major IaaS providers.
- Provide the community with pipelines and test suites to validate functionality, compatibility and performance of the CF API.
- Provide the community with technical API documentation, end user documentation and operator documentation.
- Collaborate with the other Working Groups and evolve the cf-push experience.
- Where it is appropriate, integrate higher-level API extensions into CF API directly.


## Non-Goals

- Provide the community with 'all' language specific CF clients libraries.

## Roles & Technical Assets
Components from the App Autoscaler, CAPI, CLI, Java Tools, MultiApps, Notifications, and Stratos projects.

```yaml
name: App Runtime Interfaces
execution_leads:
- name: Greg Cobb 
  github: gerg
technical_leads:
- name: Greg Cobb 
  github: gerg
bots:
- name: App Autoscaler CI Bot
  github: app-autoscaler-ci-bot
- name: Cloud Foundry Buildpacks Team Robot
  github: cf-buildpacks-eng
- name: capi-bot
  github: capi-bot
areas:
- name: Autoscaler
  approvers:
  - name: Arsalan Khan
    github: asalan316
  - name: Silvestre Zabala
    github: silvestre
  - name: Kevin Cross
    github: KevinJCross 
  - name: Alan Morán
    github: bonzofenix
  - name: Jörg Weisbarth
    github: joergdw
  - name: Marcin Kubica
    github: marcinkubica
  repositories:
  - cloudfoundry/app-autoscaler-release
  - cloudfoundry/app-autoscaler-cli-plugin
  - cloudfoundry/app-autoscaler-env-bbl-state

- name: Buildpacks
  approvers:
  - name: Daniel Mikusa
    github: dmikusa
  - name: David O'Sullivan
    github: pivotal-david-osullivan
  - name: Arjun Sreedharan
    github: arjun024
  - name: Brayan Henao
    github: brayanhenao
  - name: Ryan Moran
    github: ryanmoran
  repositories:
  - cloudfoundry/cflinuxfs3
  - cloudfoundry/cflinuxfs4
  - cloudfoundry/java-buildpack
  - cloudfoundry/java-buildpack-memory-calculator
  - cloudfoundry/java-buildpack-release
  - cloudfoundry/java-buildpack-system-test
  - cloudfoundry/java-buildpack-dependency-builder
  - cloudfoundry/java-buildpack-container-customizer
  - cloudfoundry/java-test-applications
  - cloudfoundry/java-buildpack-support
  - cloudfoundry/java-buildpack-security-provider
  - cloudfoundry/java-buildpack-metric-writer
  - cloudfoundry/java-buildpack-client-certificate-mapper
  - cloudfoundry/java-buildpack-auto-reconfiguration
  - cloudfoundry/ibm-websphere-liberty-buildpack
  - cloudfoundry/nodejs-buildpack
  - cloudfoundry/nodejs-buildpack-release
  - cloudfoundry/php-buildpack
  - cloudfoundry/php-buildpack-release
  - cloudfoundry/ruby-buildpack
  - cloudfoundry/ruby-buildpack-release
  - cloudfoundry/python-buildpack
  - cloudfoundry/python-buildpack-release
  - cloudfoundry/go-buildpack
  - cloudfoundry/go-buildpack-release
  - cloudfoundry/binary-buildpack
  - cloudfoundry/binary-buildpack-release
  - cloudfoundry/dotnet-core-buildpack
  - cloudfoundry/dotnet-core-buildpack-release
  - cloudfoundry/hwc-buildpack
  - cloudfoundry/hwc-buildpack-release
  - cloudfoundry/nginx-buildpack
  - cloudfoundry/nginx-buildpack-release
  - cloudfoundry/staticfile-buildpack
  - cloudfoundry/staticfile-buildpack-release
  - cloudfoundry/r-buildpack
  - cloudfoundry/r-buildpack-release
  - cloudfoundry/apt-buildpack
  - cloudfoundry/docs-buildpacks
  - cloudfoundry/brats
  - cloudfoundry/binary-builder
  - cloudfoundry/buildpack-packager
  - cloudfoundry/buildpacks-envs
  - cloudfoundry/buildpacks-workstation
  - cloudfoundry/buildpacks-ci
  - cloudfoundry/buildpacks-feature-eng-ci
  - cloudfoundry/buildpacks-github-config
  - cloudfoundry/cflinuxfs3-release
  - cloudfoundry/cflinuxfs4-release
  - cloudfoundry/dagger
  - cloudfoundry/example-sidecar-buildpack
  - cloudfoundry/jvmkill
  - cloudfoundry/libbuildpack
  - cloudfoundry/pip-pop
  - cloudfoundry/public-buildpacks-ci-robots
  - cloudfoundry/stack-auditor
  - cloudfoundry/switchblade

- name: CAPI
  approvers:
  - name: Tom Viehman
    github: tjvman
<<<<<<< HEAD
  - name: Jenna Goldstrich
    github: JenGoldstrich
=======
  - name: Marc Paquette
    github: MarcPaquette
>>>>>>> c3199208
  - name: Florian Braun
    github: FloThinksPi
  - name: Philipp Thun
    github: philippthun
  - name: Merric de Launey
    github: MerricdeLauney
  - name: Mona Mohebbi
    github: monamohebbi
  - name: Johannes Haass
    github: johha
  - name: Michael Oleske
    github: moleske
  - name: Seth Boyles
    github: sethboyles
  - name: Sven Krieger
    github: svkrieger
  reviewers:
  - name: Joseph Palermo
    github: jpalermo
  - name: Alex Rocha
    github: xandroc
  - name: David Alvarado
    github: dalvarado
  repositories:
  - cloudfoundry/cloud_controller_ng
  - cloudfoundry/capi-release
  - cloudfoundry/capi-dockerfiles
  - cloudfoundry/capi-bara-tests
  - cloudfoundry/capi-k8s-release
  - cloudfoundry/capi-ci
  - cloudfoundry/capi-ci-private
  - cloudfoundry/capi-env-pool
  - cloudfoundry/cf-performance-tests
  - cloudfoundry/cf-performance-tests-pipeline
  - cloudfoundry/tps
  - cloudfoundry/cc-uploader
  - cloudfoundry/sync-integration-tests
  - cloudfoundry/go-cf-api
  - cloudfoundry/go-cf-api-release
  - cloudfoundry/blobstore_url_signer
  - cloudfoundry/capi-workspace
  - cloudfoundry/delayed_job_sequel
  - cloudfoundry/steno
  - cloudfoundry/runtimeschema

- name: CLI
  approvers:
  - name: Al Berez
    github: a-b
  - name: Juan Diego González
    github: jdgonzaleza
  reviewers:
  - name: George Gelashvili
    github: pivotalgeorge
  - name: Christhian
    github: ccjaimes
  - name: Pete Levine
    github: PeteLevineA
  - name: Ryker Reed
    github: reedr3
  - name: Michael Oleske
    github: moleske
  - name: Shwetha Guraraj
    github: gururajsh
  repositories:
  - cloudfoundry/cli
  - cloudfoundry/cli-i18n
  - cloudfoundry/cli-ci
  - cloudfoundry/cli-plugin-repo
  - cloudfoundry/claw
  - cloudfoundry/cli-docs-scripts
  - cloudfoundry/cli-workstation
  - cloudfoundry/jsonry
  - cloudfoundry/ykk
  
- name: Docs
  approvers:
  - name: Melinda Jeffs Gutermuth
    github: mjgutermuth
  - name: Chloe Hollingsworth
    github: cshollingsworth
  repositories:
  - cloudfoundry/docs-cf-cli
  - cloudfoundry/docs-cloudfoundry-concepts
  - cloudfoundry/docs-dev-guide
  - cloudfoundry/docs-services
  - cloudfoundry/docs-dotnet-core-tutorial

- name: Java Tools
  approvers:
  - name: Daniel Mikusa
    github: dmikusa
  - name: David O'Sullivan
    github: pivotal-david-osullivan
  repositories:
  - cloudfoundry/cf-java-client

- name: MultiApps
  approvers:
  - name: Alexander Tsvetkov
    github: nictas
  - name: Ivan Dimitrov
    github: IvanBorislavovDimitrov
  - name: Kristian Atanasov
    github: theghost5800
  - name: Boyan Velinov
    github: boyan-velinov
  - name: Rangel Ivanov
    github: radito3
  - name: Dido
    github: ddonchev
  - name: Ikasarov
    github: ikasarov
  - name: Abil Dermendzhiev
    github: abdermendz
  - name: Velizar Kalapov
    github: vkalapov
  - name: Nikolay Valchev
    github: nvvalchev
  repositories:
  - cloudfoundry/multiapps-controller
  - cloudfoundry/multiapps-cli-plugin
  - cloudfoundry/multiapps

- name: Notifications
  approvers:
  - name: David Stevenson
    github: dsboulder
  - name: Gareth Smith
    github: totherme
  - name: Diego Lemos
    github: dlresende
  - name: Fernando Naranjo
    github: fejnartal
  repositories:
  - cloudfoundry/notifications-release
  - cloudfoundry/notifications

```<|MERGE_RESOLUTION|>--- conflicted
+++ resolved
@@ -141,13 +141,6 @@
   approvers:
   - name: Tom Viehman
     github: tjvman
-<<<<<<< HEAD
-  - name: Jenna Goldstrich
-    github: JenGoldstrich
-=======
-  - name: Marc Paquette
-    github: MarcPaquette
->>>>>>> c3199208
   - name: Florian Braun
     github: FloThinksPi
   - name: Philipp Thun
