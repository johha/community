--- conflicted
+++ resolved
@@ -60,12 +60,8 @@
     github: joergdw
   - name: Oliver Mautschke
     github: olivermautschke
-<<<<<<< HEAD
   - name: Josua Geiger
     github: geigerj0
-  reviewers:
-=======
->>>>>>> c904b87f
   - name: Susanne Salzmann
     github: salzmannsusan
   reviewers:
