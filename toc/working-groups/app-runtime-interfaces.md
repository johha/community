# App Runtime Interfaces: Working Group Charter

## Mission

Provides APIs for the CF App Runtime and community clients for end users.


## Goals

- End users can build against a stable, reliable, performant and well documented CF API.
- End users can build against a stable, reliable, performant and well documented higher-level CF API related services.
- End users can choose from a range of CF API clients according to their needs: cli, UI and client libraries for selected programming languages.
- Community Contributors and especially the App Runtime Deployments WG can integrate a tested CF API release into the different CF distributions.


## Scope

- Provide the community with regular releases of the CF API, clients and higher-level CF API related services.
- Maintain public roadmaps for the CF API and the CF cli. Ensure a wise balance between stable APIs and clients, feature enhancements and deprecations.
- Provide a CF API suitable for the different CF deployment scenarios: from small to very large foundations, VM- and k8s-based, support for major IaaS providers.
- Provide the community with pipelines and test suites to validate functionality, compatibility and performance of the CF API.
- Provide the community with technical API documentation, end user documentation and operator documentation.
- Collaborate with the other Working Groups and evolve the cf-push experience.
- Where it is appropriate, integrate higher-level API extensions into CF API directly.


## Non-Goals

- Provide the community with 'all' language specific CF clients libraries.

## Roles & Technical Assets
Components from the App Autoscaler, CAPI, CLI, Java Tools, MultiApps, Notifications, and Stratos projects.

```yaml
name: App Runtime Interfaces
execution_leads:
- name: Greg Cobb 
  github: gerg
technical_leads:
- name: Greg Cobb 
  github: gerg
bots:
- name: App Autoscaler CI Bot
  github: app-autoscaler-ci-bot
- name: Cloud Foundry Buildpacks Team Robot
  github: cf-buildpacks-eng
- name: capi-bot
  github: capi-bot
areas:
- name: Autoscaler
  approvers:
  - name: Arsalan Khan
    github: asalan316
  - name: Silvestre Zabala
    github: silvestre
  - name: Kevin Cross
    github: KevinJCross
  - name: Alan Morán
    github: bonzofenix
  - name: Jörg Weisbarth
    github: joergdw
  - name: Marcin Kubica
    github: marcinkubica
<<<<<<< HEAD
  - name: Oliver Mautschke
    github: olivermautschke
=======
  reviewers:
  - name: Oliver Mautschke
    github: OliverMautschke
  - name: Susanne Salzmann
    github: salzmannsusan
>>>>>>> e234c0e3
  repositories:
  - cloudfoundry/app-autoscaler-release
  - cloudfoundry/app-autoscaler-cli-plugin
  - cloudfoundry/app-autoscaler-env-bbl-state
  - cloudfoundry/app-runtime-interfaces-infrastructure

- name: Buildpacks
  approvers:
  - name: Daniel Mikusa
    github: dmikusa
  - name: David O'Sullivan
    github: pivotal-david-osullivan
  - name: Arjun Sreedharan
    github: arjun024
  - name: Brayan Henao
    github: brayanhenao
  - name: Ryan Moran
    github: ryanmoran
  repositories:
  - cloudfoundry/cflinuxfs3
  - cloudfoundry/cflinuxfs4
  - cloudfoundry/java-buildpack
  - cloudfoundry/java-buildpack-memory-calculator
  - cloudfoundry/java-buildpack-release
  - cloudfoundry/java-buildpack-system-test
  - cloudfoundry/java-buildpack-dependency-builder
  - cloudfoundry/java-buildpack-container-customizer
  - cloudfoundry/java-test-applications
  - cloudfoundry/java-buildpack-support
  - cloudfoundry/java-buildpack-security-provider
  - cloudfoundry/java-buildpack-metric-writer
  - cloudfoundry/java-buildpack-client-certificate-mapper
  - cloudfoundry/java-buildpack-auto-reconfiguration
  - cloudfoundry/ibm-websphere-liberty-buildpack
  - cloudfoundry/nodejs-buildpack
  - cloudfoundry/nodejs-buildpack-release
  - cloudfoundry/php-buildpack
  - cloudfoundry/php-buildpack-release
  - cloudfoundry/ruby-buildpack
  - cloudfoundry/ruby-buildpack-release
  - cloudfoundry/python-buildpack
  - cloudfoundry/python-buildpack-release
  - cloudfoundry/go-buildpack
  - cloudfoundry/go-buildpack-release
  - cloudfoundry/binary-buildpack
  - cloudfoundry/binary-buildpack-release
  - cloudfoundry/dotnet-core-buildpack
  - cloudfoundry/dotnet-core-buildpack-release
  - cloudfoundry/hwc-buildpack
  - cloudfoundry/hwc-buildpack-release
  - cloudfoundry/nginx-buildpack
  - cloudfoundry/nginx-buildpack-release
  - cloudfoundry/staticfile-buildpack
  - cloudfoundry/staticfile-buildpack-release
  - cloudfoundry/r-buildpack
  - cloudfoundry/r-buildpack-release
  - cloudfoundry/apt-buildpack
  - cloudfoundry/docs-buildpacks
  - cloudfoundry/brats
  - cloudfoundry/binary-builder
  - cloudfoundry/buildpack-packager
  - cloudfoundry/buildpacks-envs
  - cloudfoundry/buildpacks-workstation
  - cloudfoundry/buildpacks-ci
  - cloudfoundry/buildpacks-feature-eng-ci
  - cloudfoundry/buildpacks-github-config
  - cloudfoundry/cflinuxfs3-release
  - cloudfoundry/cflinuxfs4-release
  - cloudfoundry/dagger
  - cloudfoundry/example-sidecar-buildpack
  - cloudfoundry/jvmkill
  - cloudfoundry/libbuildpack
  - cloudfoundry/pip-pop
  - cloudfoundry/public-buildpacks-ci-robots
  - cloudfoundry/stack-auditor
  - cloudfoundry/switchblade
  - cloudfoundry/core-deps-ci
  - cloudfoundry/app-runtime-interfaces-infrastructure

- name: CAPI
  approvers:
  - name: Tom Viehman
    github: tjvman
  - name: Florian Braun
    github: FloThinksPi
  - name: Philipp Thun
    github: philippthun
  - name: Merric de Launey
    github: MerricdeLauney
  - name: Johannes Haass
    github: johha
  - name: Michael Oleske
    github: moleske
  - name: Seth Boyles
    github: sethboyles
  - name: Sven Krieger
    github: svkrieger
  reviewers:
  - name: Joseph Palermo
    github: jpalermo
  - name: Alex Rocha
    github: xandroc
  - name: David Alvarado
    github: dalvarado
  - name: Katharina Przybill
    github: kathap
  - name: Will Gant
    github: will-gant
  repositories:
  - cloudfoundry/cloud_controller_ng
  - cloudfoundry/capi-release
  - cloudfoundry/capi-dockerfiles
  - cloudfoundry/capi-bara-tests
  - cloudfoundry/capi-k8s-release
  - cloudfoundry/capi-ci
  - cloudfoundry/capi-ci-private
  - cloudfoundry/capi-env-pool
  - cloudfoundry/cf-performance-tests
  - cloudfoundry/cf-performance-tests-pipeline
  - cloudfoundry/tps
  - cloudfoundry/cc-uploader
  - cloudfoundry/sync-integration-tests
  - cloudfoundry/go-cf-api
  - cloudfoundry/go-cf-api-release
  - cloudfoundry/blobstore_url_signer
  - cloudfoundry/capi-workspace
  - cloudfoundry/delayed_job_sequel
  - cloudfoundry/steno
  - cloudfoundry/runtimeschema
  - cloudfoundry/app-runtime-interfaces-infrastructure

- name: CLI
  approvers:
  - name: Al Berez
    github: a-b
  - name: Juan Diego González
    github: jdgonzaleza
  - name: Ryker Reed
    github: reedr3
  reviewers:
  - name: George Gelashvili
    github: pivotalgeorge
  - name: Christhian
    github: ccjaimes
  - name: Pete Levine
    github: PeteLevineA
  - name: Michael Oleske
    github: moleske
  - name: Shwetha Guraraj
    github: gururajsh
  repositories:
  - cloudfoundry/cli
  - cloudfoundry/cli-i18n
  - cloudfoundry/cli-ci
  - cloudfoundry/cli-plugin-repo
  - cloudfoundry/claw
  - cloudfoundry/cli-docs-scripts
  - cloudfoundry/cli-workstation
  - cloudfoundry/cli-private
  - cloudfoundry/cli-pools
  - cloudfoundry/jsonry
  - cloudfoundry/ykk
  - cloudfoundry/app-runtime-interfaces-infrastructure

- name: Docs
  approvers:
  - name: Melinda Jeffs Gutermuth
    github: mjgutermuth
  - name: Chloe Hollingsworth
    github: cshollingsworth
  - name: Anita Flegg
    github: anita-flegg
  repositories:
  - cloudfoundry/docs-cf-cli
  - cloudfoundry/docs-cloudfoundry-concepts
  - cloudfoundry/docs-dev-guide
  - cloudfoundry/docs-services
  - cloudfoundry/docs-dotnet-core-tutorial
  - cloudfoundry/app-runtime-interfaces-infrastructure

- name: Java Tools
  approvers:
  - name: Daniel Mikusa
    github: dmikusa
  - name: David O'Sullivan
    github: pivotal-david-osullivan
  repositories:
  - cloudfoundry/cf-java-client
  - cloudfoundry/app-runtime-interfaces-infrastructure

- name: MultiApps
  approvers:
  - name: Alexander Tsvetkov
    github: nictas
  - name: Ivan Dimitrov
    github: IvanBorislavovDimitrov
  - name: Kristian Atanasov
    github: theghost5800
  - name: Boyan Velinov
    github: boyan-velinov
  - name: Rangel Ivanov
    github: radito3
  - name: Dido
    github: ddonchev
  - name: Ikasarov
    github: ikasarov
  - name: Abil Dermendzhiev
    github: abdermendz
  - name: Velizar Kalapov
    github: vkalapov
  - name: Nikolay Valchev
    github: nvvalchev
  repositories:
  - cloudfoundry/multiapps-controller
  - cloudfoundry/multiapps-cli-plugin
  - cloudfoundry/multiapps
  - cloudfoundry/app-runtime-interfaces-infrastructure

- name: Notifications
  approvers:
  - name: David Stevenson
    github: dsboulder
  - name: Gareth Smith
    github: totherme
  - name: Diego Lemos
    github: dlresende
  - name: Fernando Naranjo
    github: fejnartal
  repositories:
  - cloudfoundry/notifications-release
  - cloudfoundry/notifications
  - cloudfoundry/app-runtime-interfaces-infrastructure

```<|MERGE_RESOLUTION|>--- conflicted
+++ resolved
@@ -61,16 +61,11 @@
     github: joergdw
   - name: Marcin Kubica
     github: marcinkubica
-<<<<<<< HEAD
   - name: Oliver Mautschke
     github: olivermautschke
-=======
   reviewers:
-  - name: Oliver Mautschke
-    github: OliverMautschke
   - name: Susanne Salzmann
     github: salzmannsusan
->>>>>>> e234c0e3
   repositories:
   - cloudfoundry/app-autoscaler-release
   - cloudfoundry/app-autoscaler-cli-plugin
