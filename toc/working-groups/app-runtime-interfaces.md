# App Runtime Interfaces: Working Group Charter

## Mission

Provides APIs for the CF App Runtime and community clients for end users.


## Goals

- End users can build against a stable, reliable, performant and well documented CF API.
- End users can build against a stable, reliable, performant and well documented higher-level CF API related services.
- End users can choose from a range of CF API clients according to their needs: cli, UI and client libraries for selected programming languages.
- Community Contributors and especially the App Runtime Deployments WG can integrate a tested CF API release into the different CF distributions.


## Scope

- Provide the community with regular releases of the CF API, clients and higher-level CF API related services.
- Maintain public roadmaps for the CF API and the CF cli. Ensure a wise balance between stable APIs and clients, feature enhancements and deprecations.
- Provide a CF API suitable for the different CF deployment scenarios: from small to very large foundations, VM- and k8s-based, support for major IaaS providers.
- Provide the community with pipelines and test suites to validate functionality, compatibility and performance of the CF API.
- Provide the community with technical API documentation, end user documentation and operator documentation.
- Collaborate with the other Working Groups and evolve the cf-push experience.
- Where it is appropriate, integrate higher-level API extensions into CF API directly.


## Non-Goals

- Provide the community with 'all' language specific CF clients libraries.

## Roles & Technical Assets
Components from the App Autoscaler, CAPI, CLI, Java Tools, MultiApps, Notifications, and Stratos projects.

```yaml
name: App Runtime Interfaces
execution_leads:
- name: Greg Cobb 
  github: gerg
technical_leads:
- name: Greg Cobb 
  github: gerg
bots:
- name: App Autoscaler CI Bot
  github: app-autoscaler-ci-bot
- name: Cloud Foundry Buildpacks Team Robot
  github: cf-buildpacks-eng
- name: capi-bot
  github: capi-bot
areas:
- name: Autoscaler
  approvers:
  - name: Arsalan Khan
    github: asalan316
  - name: Silvestre Zabala
    github: silvestre
  - name: Kevin Cross
    github: KevinJCross
  - name: Alan Morán
    github: bonzofenix
  - name: Jörg Weisbarth
    github: joergdw
  - name: Marcin Kubica
    github: marcinkubica
  - name: Oliver Mautschke
    github: olivermautschke
  reviewers:
  - name: Susanne Salzmann
    github: salzmannsusan
  repositories:
  - cloudfoundry/app-autoscaler-release
  - cloudfoundry/app-autoscaler-cli-plugin
  - cloudfoundry/app-autoscaler-env-bbl-state
  - cloudfoundry/app-runtime-interfaces-infrastructure

- name: Buildpacks
  approvers:
  - name: Daniel Mikusa
    github: dmikusa
  - name: David O'Sullivan
    github: pivotal-david-osullivan
  - name: Arjun Sreedharan
    github: arjun024
  - name: Brayan Henao
    github: brayanhenao
  - name: Ryan Moran
    github: ryanmoran
<<<<<<< HEAD
  - name: Sophie Wigmore
    github: sophiewigmore
=======
  - name: Forest Eckhardt
    github: ForestEckhardt
>>>>>>> 94f14168
  repositories:
  - cloudfoundry/cflinuxfs3
  - cloudfoundry/cflinuxfs4
  - cloudfoundry/java-buildpack
  - cloudfoundry/java-buildpack-memory-calculator
  - cloudfoundry/java-buildpack-release
  - cloudfoundry/java-buildpack-system-test
  - cloudfoundry/java-buildpack-dependency-builder
  - cloudfoundry/java-buildpack-container-customizer
  - cloudfoundry/java-test-applications
  - cloudfoundry/java-buildpack-support
  - cloudfoundry/java-buildpack-security-provider
  - cloudfoundry/java-buildpack-metric-writer
  - cloudfoundry/java-buildpack-client-certificate-mapper
  - cloudfoundry/java-buildpack-auto-reconfiguration
  - cloudfoundry/ibm-websphere-liberty-buildpack
  - cloudfoundry/nodejs-buildpack
  - cloudfoundry/nodejs-buildpack-release
  - cloudfoundry/php-buildpack
  - cloudfoundry/php-buildpack-release
  - cloudfoundry/ruby-buildpack
  - cloudfoundry/ruby-buildpack-release
  - cloudfoundry/python-buildpack
  - cloudfoundry/python-buildpack-release
  - cloudfoundry/go-buildpack
  - cloudfoundry/go-buildpack-release
  - cloudfoundry/binary-buildpack
  - cloudfoundry/binary-buildpack-release
  - cloudfoundry/dotnet-core-buildpack
  - cloudfoundry/dotnet-core-buildpack-release
  - cloudfoundry/hwc-buildpack
  - cloudfoundry/hwc-buildpack-release
  - cloudfoundry/nginx-buildpack
  - cloudfoundry/nginx-buildpack-release
  - cloudfoundry/staticfile-buildpack
  - cloudfoundry/staticfile-buildpack-release
  - cloudfoundry/r-buildpack
  - cloudfoundry/r-buildpack-release
  - cloudfoundry/apt-buildpack
  - cloudfoundry/docs-buildpacks
  - cloudfoundry/brats
  - cloudfoundry/binary-builder
  - cloudfoundry/buildpack-packager
  - cloudfoundry/buildpacks-envs
  - cloudfoundry/buildpacks-workstation
  - cloudfoundry/buildpacks-ci
  - cloudfoundry/buildpacks-feature-eng-ci
  - cloudfoundry/buildpacks-github-config
  - cloudfoundry/cflinuxfs3-release
  - cloudfoundry/cflinuxfs4-release
  - cloudfoundry/dagger
  - cloudfoundry/example-sidecar-buildpack
  - cloudfoundry/jvmkill
  - cloudfoundry/libbuildpack
  - cloudfoundry/pip-pop
  - cloudfoundry/public-buildpacks-ci-robots
  - cloudfoundry/stack-auditor
  - cloudfoundry/switchblade
  - cloudfoundry/core-deps-ci
  - cloudfoundry/app-runtime-interfaces-infrastructure

- name: CAPI
  approvers:
  - name: Tom Viehman
    github: tjvman
  - name: Florian Braun
    github: FloThinksPi
  - name: Philipp Thun
    github: philippthun
  - name: Merric de Launey
    github: MerricdeLauney
  - name: Johannes Haass
    github: johha
  - name: Michael Oleske
    github: moleske
  - name: Seth Boyles
    github: sethboyles
  - name: Sven Krieger
    github: svkrieger
  reviewers:
  - name: Joseph Palermo
    github: jpalermo
  - name: Alex Rocha
    github: xandroc
  - name: David Alvarado
    github: dalvarado
  - name: Katharina Przybill
    github: kathap
  - name: Will Gant
    github: will-gant
  repositories:
  - cloudfoundry/cloud_controller_ng
  - cloudfoundry/capi-release
  - cloudfoundry/capi-dockerfiles
  - cloudfoundry/capi-bara-tests
  - cloudfoundry/capi-k8s-release
  - cloudfoundry/capi-ci
  - cloudfoundry/capi-ci-private
  - cloudfoundry/capi-env-pool
  - cloudfoundry/cf-performance-tests
  - cloudfoundry/cf-performance-tests-pipeline
  - cloudfoundry/tps
  - cloudfoundry/cc-uploader
  - cloudfoundry/sync-integration-tests
  - cloudfoundry/go-cf-api
  - cloudfoundry/go-cf-api-release
  - cloudfoundry/blobstore_url_signer
  - cloudfoundry/capi-workspace
  - cloudfoundry/delayed_job_sequel
  - cloudfoundry/steno
  - cloudfoundry/runtimeschema
  - cloudfoundry/app-runtime-interfaces-infrastructure

- name: CLI
  approvers:
  - name: Al Berez
    github: a-b
  - name: Juan Diego González
    github: jdgonzaleza
  - name: Ryker Reed
    github: reedr3
  reviewers:
  - name: George Gelashvili
    github: pivotalgeorge
  - name: Christhian
    github: ccjaimes
  - name: Pete Levine
    github: PeteLevineA
  - name: Michael Oleske
    github: moleske
  - name: Shwetha Guraraj
    github: gururajsh
  repositories:
  - cloudfoundry/cli
  - cloudfoundry/cli-i18n
  - cloudfoundry/cli-ci
  - cloudfoundry/cli-plugin-repo
  - cloudfoundry/claw
  - cloudfoundry/cli-docs-scripts
  - cloudfoundry/cli-workstation
  - cloudfoundry/cli-private
  - cloudfoundry/cli-pools
  - cloudfoundry/jsonry
  - cloudfoundry/ykk
  - cloudfoundry/app-runtime-interfaces-infrastructure

- name: Docs
  approvers:
  - name: Chloe Hollingsworth
    github: cshollingsworth
  - name: Anita Flegg
    github: anita-flegg
  repositories:
  - cloudfoundry/docs-buildpacks
  - cloudfoundry/docs-cf-cli
  - cloudfoundry/docs-cloudfoundry-concepts
  - cloudfoundry/docs-dev-guide
  - cloudfoundry/docs-services
  - cloudfoundry/docs-dotnet-core-tutorial
  - cloudfoundry/app-runtime-interfaces-infrastructure

- name: Java Tools
  approvers:
  - name: Daniel Mikusa
    github: dmikusa
  - name: David O'Sullivan
    github: pivotal-david-osullivan
  repositories:
  - cloudfoundry/cf-java-client
  - cloudfoundry/app-runtime-interfaces-infrastructure

- name: MultiApps
  approvers:
  - name: Alexander Tsvetkov
    github: nictas
  - name: Ivan Dimitrov
    github: IvanBorislavovDimitrov
  - name: Kristian Atanasov
    github: theghost5800
  - name: Boyan Velinov
    github: boyan-velinov
  - name: Rangel Ivanov
    github: radito3
  - name: Dido
    github: ddonchev
  - name: Ikasarov
    github: ikasarov
  - name: Abil Dermendzhiev
    github: abdermendz
  - name: Velizar Kalapov
    github: vkalapov
  - name: Nikolay Valchev
    github: nvvalchev
  repositories:
  - cloudfoundry/multiapps-controller
  - cloudfoundry/multiapps-cli-plugin
  - cloudfoundry/multiapps
  - cloudfoundry/app-runtime-interfaces-infrastructure

- name: Notifications
  approvers:
  - name: David Stevenson
    github: dsboulder
  - name: Gareth Smith
    github: totherme
  - name: Diego Lemos
    github: dlresende
  - name: Fernando Naranjo
    github: fejnartal
  repositories:
  - cloudfoundry/notifications-release
  - cloudfoundry/notifications
  - cloudfoundry/app-runtime-interfaces-infrastructure

```<|MERGE_RESOLUTION|>--- conflicted
+++ resolved
@@ -84,13 +84,10 @@
     github: brayanhenao
   - name: Ryan Moran
     github: ryanmoran
-<<<<<<< HEAD
   - name: Sophie Wigmore
     github: sophiewigmore
-=======
   - name: Forest Eckhardt
     github: ForestEckhardt
->>>>>>> 94f14168
   repositories:
   - cloudfoundry/cflinuxfs3
   - cloudfoundry/cflinuxfs4
