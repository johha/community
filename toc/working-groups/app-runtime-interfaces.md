--- conflicted
+++ resolved
@@ -162,17 +162,13 @@
   - cloudfoundry/tps
   - cloudfoundry/cc-uploader
   - cloudfoundry/sync-integration-tests
-<<<<<<< HEAD
+  - cloudfoundry/go-cf-api
+  - cloudfoundry/go-cf-api-release
   - cloudfoundry/blobstore_url_signer
   - cloudfoundry/capi-workspace
   - cloudfoundry/delayed_job_sequel
   - cloudfoundry/steno
- 
-=======
-  - cloudfoundry/go-cf-api
-  - cloudfoundry/go-cf-api-release
-
->>>>>>> 8ec466cd
+
 - name: CLI
   approvers:
   - name: Al Berez
