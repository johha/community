--- conflicted
+++ resolved
@@ -300,15 +300,12 @@
     github: kathap
   - name: Evan Farrar
     github: evanfarrar
-<<<<<<< HEAD
   - name: Daniel Felipe Ochoa
     github: danielfor
   - name: Shwetha Gururaj
     github: gururajsh
-=======
   - name: Jochen Ehret
     github: jochenehret
->>>>>>> d210218e
   repositories:
   - cloudfoundry/cloud_controller_ng
   - cloudfoundry/capi-release
