--- conflicted
+++ resolved
@@ -40,13 +40,10 @@
 - name: Greg Cobb 
   github: gerg
 bots:
-<<<<<<< HEAD
+- name: App Autoscaler CI Bot
+  github: app-autoscaler-ci-bot
 - name: Cloud Foundry Buildpacks Team Robot
   github: cf-buildpacks-eng
-=======
-- name: App Autoscaler CI Bot
-  github: app-autoscaler-ci-bot
->>>>>>> b88fbf2c
 areas:
 - name: Autoscaler
   approvers:
