--- conflicted
+++ resolved
@@ -47,14 +47,11 @@
     github: tinygrasshopper
   - name: Andrea Zucchini
     github: zucchinidev
-<<<<<<< HEAD
+  - name: Konstantin Semenov
+    github: jhvhs    
   bots:
   - name: Services Enablement bot
     github: servicesenablement
-=======
-  - name: Konstantin Semenov
-    github: jhvhs
->>>>>>> 108b053b
   repositories:
   - cloudfoundry/cloud-service-broker
   - cloudfoundry/csb-brokerpak-azure
@@ -104,14 +101,11 @@
     github: fejnartal
   - name: Gareth Smith
     github: totherme
-<<<<<<< HEAD
+  - name: Ian Findlay
+    github: ifindlay-cci    
   bots:
   - name: Cryogenics CI Bot
     github: Cryogenics-CI
-=======
-  - name: Ian Findlay
-    github: ifindlay-cci
->>>>>>> 108b053b
   repositories:
   - cloudfoundry/existingvolumebroker
   - cloudfoundry/goshims
