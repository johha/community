--- conflicted
+++ resolved
@@ -269,8 +269,6 @@
   approvers:
   - name: Jeanette Booher
     github: jbooherl
-<<<<<<< HEAD
-=======
   - name: Aditya Choudhary
     github: aditya267vmware
   - name: Chaitanya Krishna Mullangi
@@ -309,13 +307,6 @@
     github: ssunka
   - name: Sudharsan G V
     github: sg038444
-  - name: Hovhannes Manukyan
-    github: hmanukyanVMw
-  - name: Gevorg Gevorgyan
-    github: gggevorgyan
-  - name: Meri Yeghiazaryan
-    github: myeghiazarya
->>>>>>> 4d9db90f
   repositories:
   - cloudfoundry/metric-store-ci
   - cloudfoundry/metric-store-release
