# App Runtime Platform: Working Group Charter

## Mission

Provides operational components for the CF App Runtime, including those for application build, application execution, ingress and app-to-app routing, and aggregation of application logs and metrics.


## Goals

- End-user platform teams have reliable, performant, and well-documented system components to provide core CF App Runtime capabilities within BOSH-based deployments.
- Community contributors can build against core CF App Runtime system components via stable, well-documented APIs.
- Community contributors can integrate tested CF App Runtime components into community reference deployments.


## Scope

- Develop system components that support core CF App Runtime capabilities, including building app artifacts from source code, running artifacts as apps, routing traffic to apps and between apps, and aggregating logs and metrics from applications for end-user consumption.
- Maintain public roadmaps for the CF App Runtime component systems above and ensure that system component development matches roadmap intent.
- Align component development to the priorities of App Runtime end users via collaboration with other Working Groups.
- Provide community contributors with tooling and reference pipelines needed to build, test, and release App Runtime system components.
- Collaborate with other Working Groups to ensure that App Runtime components are integrated regularly into the community reference deployments.
- Maintain documentation for system component APIs, including which API groups are stable for use or are experimental and which API groups are intended for end-user internal use.
- Ensure upgrade pathways for system components, with disruptive changes communicated clearly.



## Non-Goals

- Be responsible for these functional domain areas outside of the CF App Runtime system.

## Roles & Technical Assets

Components from the Diego, Garden, HAproxy, Logging and Metrics, Networking, Windows Containers projects.

```yaml
name: App Runtime Platform
execution_leads:
- name: Amelia Downs
  github: ameowlia
technical_leads:
- name: Amelia Downs
  github: ameowlia
bots: []
areas:
- name: Diego
  approvers:
  - name: Andrew Crump
    github: acrmp
  - name: Amin Jamali
    github: aminjam
  - name: Benjamin Fuller
    github: Benjamintf1
  - name: Geoff Franks
    github: geofffranks
  - name: Josh Russett
    github: jrussett
  - name: Renee Chu
    github: reneighbor
  - name: Chris Selzo
    github: selzoc
  repositories:
  - cloudfoundry/archiver
  - cloudfoundry/auction
  - cloudfoundry/auctioneer
  - cloudfoundry/bbs
  - cloudfoundry/benchmarkbbs
  - cloudfoundry/buildpackapplifecycle
  - cloudfoundry/bytefmt
  - cloudfoundry/cacheddownloader
  - cloudfoundry/certsplitter
  - cloudfoundry/cf-volume-services-acceptance-tests
  - cloudfoundry/cfdot
  - cloudfoundry/cfhttp
  - cloudfoundry/clock
  - cloudfoundry/consuladapter
  - cloudfoundry/debugserver
  - cloudfoundry/deployments-diego
  - cloudfoundry/diego-acceptance
  - cloudfoundry/diego-checkman
  - cloudfoundry/diego-ci
  - cloudfoundry/diego-ci-pools
  - cloudfoundry/diego-design-notes
  - cloudfoundry/diego-dockerfiles
  - cloudfoundry/diego-logging-client
  - cloudfoundry/diego-notes
  - cloudfoundry/diego-perf-release
  - cloudfoundry/diego-release
  - cloudfoundry/diego-ssh
  - cloudfoundry/diego-stress-tests
  - cloudfoundry/diego-team
  - cloudfoundry/diego-upgrade-stability-tests
  - cloudfoundry/diego-windows-release
  - cloudfoundry/diegocanaryapp
  - cloudfoundry/docker_driver_integration_tests
  - cloudfoundry/dockerapplifecycle
  - cloudfoundry/dockerdriver
  - cloudfoundry/durationjson
  - cloudfoundry/ecrhelper
  - cloudfoundry/eventhub
  - cloudfoundry/executor
  - cloudfoundry/fileserver
  - cloudfoundry/grace
  - cloudfoundry/healthcheck
  - cloudfoundry/inigo
  - cloudfoundry/localdriver
  - cloudfoundry/localip
  - cloudfoundry/locket
  - cloudfoundry/operationq
  - cloudfoundry/rep
  - cloudfoundry/route-emitter
  - cloudfoundry/runtimeschema
  - cloudfoundry/runtime-credentials
  - cloudfoundry/sample-http-app
  - cloudfoundry/systemcerts
  - cloudfoundry/tlsconfig
  - cloudfoundry/vizzini
  - cloudfoundry/volman
  - cloudfoundry/workpool

- name: Docs
  approvers:
  - name: Max Hufnagel
    github: animatedmax
  repositories:
  - cloudfoundry/docs-book-cloudfoundry
  - cloudfoundry/docs-cf-admin
  - cloudfoundry/docs-loggregator
  - cloudfoundry/docs-running-cf

- name: Garden Containers
  approvers:
  - name: Danail Branekov
    github: danail-branekov
  - name: Giuseppe Capizzi
    github: gcapizzi
  - name: George
    github: georgethebeatle
  - name: Kieron Browne
    github: kieron-dev
  - name: Mario Nitchev
    github: mnitchev
  - name: Amin Jamali
    github: aminjam
  - name: Geoff Franks
    github: geofffranks
  - name: Josh Russett
    github: jrussett
  - name: Renee Chu
    github: reneighbor
  - name: Maria Shaldybin
    github: mariash
  - name: David Sabeti
    github: dsabeti
  - name: Marc Paquette
    github: MarcPaquette
  repositories:
  - cloudfoundry/cert-injector
  - cloudfoundry/cfbench
  - cloudfoundry/commandrunner
  - cloudfoundry/concourse-flake-hunter
  - cloudfoundry/cpu-entitlement-admin-plugin
  - cloudfoundry/cpu-entitlement-plugin
  - cloudfoundry/dependachore
  - cloudfoundry/diff-exporter
  - cloudfoundry/dontpanic
  - cloudfoundry/flightattendant
  - cloudfoundry/garden
  - cloudfoundry/garden-ci
  - cloudfoundry/garden-ci-artifacts-release
  - cloudfoundry/garden-dockerfiles
  - cloudfoundry/garden-dotfiles
  - cloudfoundry/garden-integration-tests
  - cloudfoundry/garden-performance-acceptance-tests
  - cloudfoundry/garden-runc-release
  - cloudfoundry/garden-windows-ci
<<<<<<< HEAD
  - cloudfoundry/garden-windows-tools-release
=======
  - cloudfoundry/garden-wiki
>>>>>>> 53bb0eb2
  - cloudfoundry/groot
  - cloudfoundry/groot-windows
  - cloudfoundry/grootfs
  - cloudfoundry/guardian
  - cloudfoundry/hwc
  - cloudfoundry/hydrator
  - cloudfoundry/idmapper
  - cloudfoundry/netplugin-shim
  - cloudfoundry/test-log-emitter
  - cloudfoundry/test-log-emitter-release
  - cloudfoundry/vantablackbox-release
  - cloudfoundry/winc
  - cloudfoundry/winc-release
  - cloudfoundry/windows-regression-tests
  - cloudfoundry/windows2016fs
  - cloudfoundry/windows2019fs-release
  - cloudfoundry/windowsfs-online-release

- name: Logging and Metrics
  approvers:
  - name: Andrew Crump
    github: acrmp
  - name: Amin Jamali
    github: aminjam
  - name: Benjamin Fuller
    github: Benjamintf1
  - name: Geoff Franks
    github: geofffranks
  - name: Josh Russett
    github: jrussett
  - name: Renee Chu
    github: reneighbor
  - name: Chris Selzo
    github: selzoc
  - name: Carson Long
    github: ctlong
  repositories:
  - cloudfoundry/bosh-system-metrics-forwarder-release
  - cloudfoundry/cf-drain-cli
  - cloudfoundry/dropsonde
  - cloudfoundry/dropsonde-protocol
  - cloudfoundry/dropsonde-protocol-js
  - cloudfoundry/filelock
  - cloudfoundry/go-batching
  - cloudfoundry/go-diodes
  - cloudfoundry/go-envstruct
  - cloudfoundry/go-log-cache
  - cloudfoundry/go-loggregator
  - cloudfoundry/go-metric-registry
  - cloudfoundry/go-orchestrator
  - cloudfoundry/go-pubsub
  - cloudfoundry/lager
  - cloudfoundry/log-cache-release
  - cloudfoundry/loggregator-agent-release
  - cloudfoundry/loggregator-api
  - cloudfoundry/loggregator-dotfiles
  - cloudfoundry/loggregator-release
  - cloudfoundry/loggregator-tools
  - cloudfoundry/metric-store-ci
  - cloudfoundry/metric-store-dotfiles
  - cloudfoundry/metric-store-release
  - cloudfoundry/metrics-discovery-release
  - cloudfoundry/noaa
  - cloudfoundry/sonde-go
  - cloudfoundry/statsd-injector-release
  - cloudfoundry/system-metrics-scraper-release

- name: Networking
  approvers:
  - name: Andrew Crump
    github: acrmp
  - name: Amin Jamali
    github: aminjam
  - name: Benjamin Fuller
    github: Benjamintf1
  - name: Carson Long
    github: ctlong
  - name: Dominik Froehlich
    github: domdom82
  - name: Geoff Franks
    github: geofffranks
  - name: Greg Cobb
    github: Gerg
  - name: Josh Russett
    github: jrussett
  - name: Matthew Kocher
    github: mkocher
  - name: Patrick Lowin
    github: plowin
  - name: Renee Chu
    github: reneighbor
  - name: Chris Selzo
    github: selzoc
  - name: Stefan Lay
    github: stefanlay
  repositories:
  - cloudfoundry/cf-networking-helpers
  - cloudfoundry/cf-networking-onboarding
  - cloudfoundry/cf-networking-release
  - cloudfoundry/cf-routing-test-helpers
  - cloudfoundry/cf-tcp-router
  - cloudfoundry/envoy-nginx-release
  - cloudfoundry/gorouter
  - cloudfoundry/haproxy-boshrelease
  - cloudfoundry/logging-route-service
  - cloudfoundry/multierror
  - cloudfoundry/nats-release
  - cloudfoundry/networking-oss-deployments
  - cloudfoundry/pcap-release
  - cloudfoundry/policy_client
  - cloudfoundry/route-registrar
  - cloudfoundry/routing-acceptance-tests
  - cloudfoundry/routing-api
  - cloudfoundry/routing-api-cli
  - cloudfoundry/routing-info
  - cloudfoundry/routing-perf-release
  - cloudfoundry/routing-release
  - cloudfoundry/routing-team-checklists
  - cloudfoundry/service-metrics-release
  - cloudfoundry/silk
  - cloudfoundry/silk-release
```<|MERGE_RESOLUTION|>--- conflicted
+++ resolved
@@ -172,12 +172,9 @@
   - cloudfoundry/garden-integration-tests
   - cloudfoundry/garden-performance-acceptance-tests
   - cloudfoundry/garden-runc-release
+  - cloudfoundry/garden-wiki
   - cloudfoundry/garden-windows-ci
-<<<<<<< HEAD
   - cloudfoundry/garden-windows-tools-release
-=======
-  - cloudfoundry/garden-wiki
->>>>>>> 53bb0eb2
   - cloudfoundry/groot
   - cloudfoundry/groot-windows
   - cloudfoundry/grootfs
