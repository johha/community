# Foundational Infrastructure: Working Group Charter

## Mission

Provide infrastructure automation and core capabilities shared across CF projects, including BOSH, identity management, credential management, and integrated data services.


## Goals

* Operators have a multi-cloud deployment system that can deploy Cloud Foundry onto VMs with a strong 
  set of day 2 operator features.
* Provide a flexible identity/authentication and credential management system for use within BOSH and Cloud Foundry.
* Maintain a set of databases, required for the self-contained deployment and operation of BOSH and Cloud Foundry. 

## Scope

* Maintain public roadmaps for BOSH, UAA, and Credhub
* Operate https://bosh.io
* Provide the community with a multi-cloud reference deployment of the BOSH Director
* Package up all infrastructure related components as BOSH releases 

## Non-Goals

* Provide generic operational databases for other use-cases
* Solve non-CF related identity and credential problems.

## Roles & Technical Assets

Components from the BOSH, BOSH Backup and Restore, CredHub, MySQL, Postgres, and UAA projects.

```yaml
name: Foundational Infrastructure
execution_leads:
- name: Ruben Koster
  github: rkoster
technical_leads:
- name: Ruben Koster
  github: rkoster
- name: Beyhan Veli
  github: beyhan
areas:
- name: Credential Management (Credhub)
  approvers:
  - name: Peter Chen
    github: peterhaochen47
  repositories:
  - cloudfoundry-incubator/credhub-api-docs
  - cloudfoundry/credhub
  - cloudfoundry/credhub-acceptance-tests
  - cloudfoundry/credhub-api-site
  - cloudfoundry/credhub-cli
  - cloudfoundry/credhub-ci-locks
  - cloudfoundry/credhub-perf-release
  - cloudfoundry/docs-credhub
  - cloudfoundry/secure-credentials-broker
- name: Disaster Recovery (BBR)
  approvers:
  - name: Diego Lemos
    github: dlresende
  - name: Fernando Naranjo
    github: fejnartal
  - name: Gareth Smith 
    github: totherme
  repositories:
  - cloudfoundry/backup-and-restore-sdk-release
  - cloudfoundry/bosh-backup-and-restore
  - cloudfoundry/bosh-backup-and-restore-test-releases
  - cloudfoundry/bosh-disaster-recovery-acceptance-tests
  - cloudfoundry/disaster-recovery-acceptance-tests
  - cloudfoundry/docs-bbr
  - cloudfoundry/exemplar-backup-and-restore-release
- name: Identity and Auth (UAA)
  approvers:
  - name: Peter Chen 
    github: peterhaochen47
  - name: Markus Strehle
    github: strehle
  repositories:
  - cloudfoundry/cf-identity-acceptance-tests-release
  - cloudfoundry/cf-uaa-lib
  - cloudfoundry/cf-uaac
  - cloudfoundry/docs-uaa
  - cloudfoundry/identity-tools
  - cloudfoundry/omniauth-uaa-oauth2
  - cloudfoundry/uaa
  - cloudfoundry/uaa-cli
  - cloudfoundry/uaa-k8s-release
  - cloudfoundry/uaa-key-rotator
  - cloudfoundry/uaa-release
  - cloudfoundry/uaa-singular
<<<<<<< HEAD
- name: Integrated Databases
=======
  - cloudfoundry/uaa
- name: Integrated Databases (Mysql / Postgres)
>>>>>>> b7cc66c2
  approvers:
  - name: Andrew Garner 
    github: abg
  - name: Shaan Sapra
    github: ssapra
  repositories:
  - cloudfoundry/cf-mysql-bootstrap
  - cloudfoundry/cf-mysql-ci
  - cloudfoundry/cf-mysql-cluster-health-logger
  - cloudfoundry/cf-mysql-deployment
  - cloudfoundry/cf-mysql-release
  - cloudfoundry/galera-healthcheck
  - cloudfoundry/galera-init
  - cloudfoundry/mysql-backup-release
  - cloudfoundry/mysql-monitoring-release
  - cloudfoundry/postgres-release
<<<<<<< HEAD
  - cloudfoundry/pxc-release
  - cloudfoundry/switchboard
- name: System logging and metrics
=======
- name: System Logging and Metrics (rsyslog / event-log)
>>>>>>> b7cc66c2
  approvers:
  - name: Ben Fuller
    github: Benjamintf1
  repositories:
  - cloudfoundry/blackbox
  - cloudfoundry/event-log-release
  - cloudfoundry/metrics-release
  - cloudfoundry/syslog-release
  - cloudfoundry/windows-syslog-release
- name: VM deployment lifecycle (BOSH)
  approvers:
  - name: Joseph Palermo
    github: jpalermo
  - name: Long Nguyen
    github: lnguyen
  - name: Ramon Makkelie
    github: ramonskie
  - name: Benjamin Gandon 
    github: bgandon
  - name: Felix Riegger
    github: friegger
  repositories:
  - bosh-io/releases-index
  - bosh-io/releases
  - bosh-io/stemcells-core-index
  - bosh-io/stemcells-cpi-index
  - bosh-io/stemcells-legacy-index
  - bosh-io/stemcells-softlayer-index
  - bosh-io/stemcells-windows-index
  - bosh-io/web
  - bosh-io/worker
  - bosh-packages/cf-cli-release
  - bosh-packages/golang-release
  - bosh-packages/java-release
  - bosh-packages/nginx-release
  - bosh-packages/python-release
  - bosh-packages/ruby-release
  - cloudfoundry/bbl-state-resource
  - cloudfoundry/bosh-alicloud-light-stemcell-builder
  - cloudfoundry/bosh-cpi-certification
  - cloudfoundry/bosh-windows-acceptance-tests
  - cloudfoundry/bosh-windows-stemcell-builder
  - cloudfoundry/bosh-acceptance-tests
  - cloudfoundry/bosh-agent-index
  - cloudfoundry/bosh-agent
  - cloudfoundry/bosh-aws-cpi-release
  - cloudfoundry/bosh-aws-light-stemcell-builder
  - cloudfoundry/bosh-azure-cpi-release
  - cloudfoundry/bosh-bbl-ci-envs
  - cloudfoundry/bosh-bootloader
  - cloudfoundry/bosh-cli
  - cloudfoundry/bosh-community-stemcell-ci-infra
  - cloudfoundry/bosh-compiled-releases-index
  - cloudfoundry/bosh-cpi-environments
  - cloudfoundry/bosh-cpi-go
  - cloudfoundry/bosh-cpi-kb
  - cloudfoundry/bosh-cpi-ruby
  - cloudfoundry/bosh-davcli
  - cloudfoundry/bosh-deployment-resource
  - cloudfoundry/bosh-deployment
  - cloudfoundry/bosh-dns-aliases-release
  - cloudfoundry/bosh-dns-release
  - cloudfoundry/bosh-docker-cpi-release
  - cloudfoundry/bosh-gcscli
  - cloudfoundry/bosh-google-cpi-release
  - cloudfoundry/bosh-google-light-stemcell-builder
  - cloudfoundry/bosh-linux-stemcell-builder
  - cloudfoundry/bosh-openstack-cpi-release
  - cloudfoundry/bosh-s3cli
  - cloudfoundry/bosh-softlayer-cpi-release
  - cloudfoundry/bosh-community-stemcell-ci-infra
  - cloudfoundry/bosh-stemcells-ci
  - cloudfoundry/bosh-utils
  - cloudfoundry/bosh-virtualbox-cpi-release
  - cloudfoundry/bosh-vsphere-cpi-release
  - cloudfoundry/bosh-warden-cpi-release
  - cloudfoundry/bosh-workstation
  - cloudfoundry/bosh
  - cloudfoundry/bpm-release
  - cloudfoundry/bsdtar
  - cloudfoundry/config-server-release
  - cloudfoundry/config-server
  - cloudfoundry/docs-bosh
  - cloudfoundry/exemplar-release
  - cloudfoundry/go-socks5
  - cloudfoundry/gofileutils
  - cloudfoundry/gosigar
  - cloudfoundry/greenhouse-ci
  - cloudfoundry/jumpbox-deployment
  - cloudfoundry/os-conf-release
  - cloudfoundry/resolvconf-manager
  - cloudfoundry/resolvconf-manager-index
  - cloudfoundry/sample-windows-bosh-release
  - cloudfoundry/stembuild
  - cloudfoundry/stemcells-alicloud-index
  - cloudfoundry/socks5-proxy
  - cloudfoundry/system-metrics-server-release
  - cloudfoundry/tlsconfig
  - cloudfoundry/usn-resource
  - cloudfoundry/windows-utilities-release
  - cloudfoundry/windows-utilities-tests
  - cloudfoundry/windows-tools-release
<<<<<<< HEAD
  - cloudfoundry/yagnats
=======
config:
  github_project_sync:
    mapping:
      cloudfoundry: 21
>>>>>>> b7cc66c2
```<|MERGE_RESOLUTION|>--- conflicted
+++ resolved
@@ -88,12 +88,7 @@
   - cloudfoundry/uaa-key-rotator
   - cloudfoundry/uaa-release
   - cloudfoundry/uaa-singular
-<<<<<<< HEAD
-- name: Integrated Databases
-=======
-  - cloudfoundry/uaa
 - name: Integrated Databases (Mysql / Postgres)
->>>>>>> b7cc66c2
   approvers:
   - name: Andrew Garner 
     github: abg
@@ -110,13 +105,9 @@
   - cloudfoundry/mysql-backup-release
   - cloudfoundry/mysql-monitoring-release
   - cloudfoundry/postgres-release
-<<<<<<< HEAD
   - cloudfoundry/pxc-release
   - cloudfoundry/switchboard
-- name: System logging and metrics
-=======
 - name: System Logging and Metrics (rsyslog / event-log)
->>>>>>> b7cc66c2
   approvers:
   - name: Ben Fuller
     github: Benjamintf1
@@ -219,12 +210,9 @@
   - cloudfoundry/windows-utilities-release
   - cloudfoundry/windows-utilities-tests
   - cloudfoundry/windows-tools-release
-<<<<<<< HEAD
   - cloudfoundry/yagnats
-=======
 config:
   github_project_sync:
     mapping:
       cloudfoundry: 21
->>>>>>> b7cc66c2
 ```