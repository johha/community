--- conflicted
+++ resolved
@@ -139,16 +139,13 @@
     github: bgandon
   - name: Felix Riegger
     github: friegger
-<<<<<<< HEAD
-  reviewers:
-  - name: Matthias Vach
-    github: mvach
-=======
   - name: Brian Cunnie
     github: cunnie
   - name: Aram Price
     github: aramprice
->>>>>>> f13203f3
+  reviewers:
+  - name: Matthias Vach
+    github: mvach
   repositories:
   - bosh-io/releases-index
   - bosh-io/releases
