--- conflicted
+++ resolved
@@ -208,13 +208,10 @@
     github: aramprice
   - name: Konstantin Kiess
     github: nouseforaname
-<<<<<<< HEAD
   - name: Rajan Agaskar
     github: ragaskar
-=======
   - name: Kenneth Lakin
     github: klakin-pivotal
->>>>>>> 50d4e101
   reviewers:
   - name: Matthias Vach
     github: mvach
