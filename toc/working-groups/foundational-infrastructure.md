--- conflicted
+++ resolved
@@ -134,13 +134,10 @@
     github: bgandon
   - name: Felix Riegger
     github: friegger
-<<<<<<< HEAD
   - name: Brian Cunnie
     github: cunnie
-=======
   - name: Aram Price
     github: aramprice
->>>>>>> 47124827
   repositories:
   - bosh-io/releases-index
   - bosh-io/releases
