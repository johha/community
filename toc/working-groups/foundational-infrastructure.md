# Foundational Infrastructure: Working Group Charter

## Mission

Provide infrastructure automation and core capabilities shared across CF projects, including BOSH, identity management, credential management, and integrated data services.


## Goals

* Operators have a multi-cloud deployment system that can deploy Cloud Foundry onto VMs with a strong 
  set of day 2 operator features.
* Provide a flexible identity/authentication and credential management system for use within BOSH and Cloud Foundry.
* Maintain a set of databases, required for the self-contained deployment and operation of BOSH and Cloud Foundry. 

## Scope

* Maintain public roadmaps for BOSH, UAA, and Credhub
* Operate https://bosh.io
* Provide the community with a multi-cloud reference deployment of the BOSH Director
* Package up all infrastructure related components as BOSH releases 

## Non-Goals

* Provide generic operational databases for other use-cases
* Solve non-CF related identity and credential problems.

## Roles & Technical Assets

Components from the BOSH, BOSH Backup and Restore, CredHub, MySQL, Postgres, and UAA projects.

```yaml
name: Foundational Infrastructure
execution_leads:
- name: Ruben Koster
  github: rkoster
technical_leads:
- name: Ruben Koster
  github: rkoster
- name: Beyhan Veli
  github: beyhan
bots:
- name: bosh-admin-bot
  github: bosh-admin-bot
- name: cf-gitbot
  github: cf-gitbot
- name: runtime-bot
  github: tas-runtime-bot
<<<<<<< HEAD
- name: cf-uaa-ci-bot
  github: cf-identity
=======
- name: cf-bosh-ci-bot
  github: cf-bosh-ci-bot
>>>>>>> 8f5b82df
areas:
- name: Credential Management (Credhub)
  approvers:
  - name: Peter Chen
    github: peterhaochen47
  - name: Bruce Ricard
    github: bruce-ricard
  repositories:
  - cloudfoundry-incubator/credhub-api-docs
  - cloudfoundry/credhub
  - cloudfoundry/credhub-acceptance-tests
  - cloudfoundry/credhub-api-site
  - cloudfoundry/credhub-cli
  - cloudfoundry/credhub-ci-locks
  - cloudfoundry/credhub-perf-release
  - cloudfoundry/docs-credhub
  - cloudfoundry/secure-credentials-broker
- name: Disaster Recovery (BBR)
  approvers:
  - name: Diego Lemos
    github: dlresende
  - name: Fernando Naranjo
    github: fejnartal
  - name: Gareth Smith 
    github: totherme
  repositories:
  - cloudfoundry/backup-and-restore-sdk-release
  - cloudfoundry/bosh-backup-and-restore
  - cloudfoundry/bosh-backup-and-restore-test-releases
  - cloudfoundry/bosh-disaster-recovery-acceptance-tests
  - cloudfoundry/disaster-recovery-acceptance-tests
  - cloudfoundry/docs-bbr
  - cloudfoundry/exemplar-backup-and-restore-release
- name: Identity and Auth (UAA)
  approvers:
  - name: Peter Chen 
    github: peterhaochen47
  - name: Bruce Ricard
    github: bruce-ricard
  - name: Markus Strehle
    github: strehle
  repositories:
  - cloudfoundry/cf-identity-acceptance-tests-release
  - cloudfoundry/cf-uaa-lib
  - cloudfoundry/cf-uaac
  - cloudfoundry/docs-uaa
  - cloudfoundry/identity-tools
  - cloudfoundry/omniauth-uaa-oauth2
  - cloudfoundry/uaa
  - cloudfoundry/uaa-cli
  - cloudfoundry/uaa-k8s-release
  - cloudfoundry/uaa-key-rotator
  - cloudfoundry/uaa-release
  - cloudfoundry/uaa-singular
- name: Integrated Databases (Mysql / Postgres)
  approvers:
  - name: Andrew Garner 
    github: abg
  - name: Shaan Sapra
    github: ssapra
  repositories:
  - cloudfoundry/mysql-backup-release
  - cloudfoundry/mysql-monitoring-release
  - cloudfoundry/postgres-release
  - cloudfoundry/pxc-release
- name: System Logging and Metrics (rsyslog / event-log)
  approvers:
  - name: Ben Fuller
    github: Benjamintf1
  repositories:
  - cloudfoundry/blackbox
  - cloudfoundry/system-metrics-release
  - cloudfoundry/syslog-release
  - cloudfoundry/windows-syslog-release
- name: Stemcell Release Engineering (BOSH)
  approvers:
  - name: Joseph Palermo
    github: jpalermo
  - name: Rajan Agaskar
    github: ragaskar
  - name: Brian Upton
    github: ystros
  - name: Matthias Vach
    github: mvach
  - name: Long Nguyen
    github: lnguyen
  - name: Brian Cunnie
    github: cunnie
  - name: Ramon Makkelie
    github: ramonskie
  - name: Maya Rosecrance
    github: mrosecrance
  - name: Daniel Felipe Ochoa
    github: danielfor
  - name: Kenneth Lakin
    github: klakin-pivotal
  - name: Konstantin Kiess
    github: nouseforaname
  - name: Max Soest
    github: max-soe
  - name: Felix Riegger
    github: friegger
  - name: Aram Price
    github: aramprice
  - name: Shilpa Chandrashekara
    github: ShilpaChandrashekara
  - name: Joerg W
    github: joergdw
  - name: Ansh Rupani
    github: anshrupani
  repositories:
  - cloudfoundry/bosh-community-stemcell-ci-infra
  - cloudfoundry/bosh-stemcells-ci
- name: VM deployment lifecycle (BOSH)
  approvers:
  - name: Joseph Palermo
    github: jpalermo
  - name: Long Nguyen
    github: lnguyen
  - name: Ramon Makkelie
    github: ramonskie
  - name: Benjamin Gandon 
    github: bgandon
  - name: Felix Riegger
    github: friegger
  - name: Brian Cunnie
    github: cunnie
  - name: Aram Price
    github: aramprice
  reviewers:
  - name: Matthias Vach
    github: mvach
  repositories:
  - bosh-io/releases-index
  - bosh-io/releases
  - bosh-io/stemcells-core-index
  - bosh-io/stemcells-cpi-index
  - bosh-io/stemcells-legacy-index
  - bosh-io/stemcells-softlayer-index
  - bosh-io/stemcells-windows-index
  - bosh-io/web
  - bosh-io/worker
  - bosh-packages/cf-cli-release
  - bosh-packages/golang-release
  - bosh-packages/java-release
  - bosh-packages/nginx-release
  - bosh-packages/python-release
  - bosh-packages/ruby-release
  - cloudfoundry/bbl-state-resource
  - cloudfoundry/bosh-alicloud-light-stemcell-builder
  - cloudfoundry/bosh-cpi-certification
  - cloudfoundry/bosh-windows-acceptance-tests
  - cloudfoundry/bosh-windows-stemcell-builder
  - cloudfoundry/bosh-acceptance-tests
  - cloudfoundry/bosh-agent-index
  - cloudfoundry/bosh-agent
  - cloudfoundry/bosh-aws-cpi-release
  - cloudfoundry/bosh-aws-light-stemcell-builder
  - cloudfoundry/bosh-azure-cpi-release
  - cloudfoundry/bosh-bbl-ci-envs
  - cloudfoundry/bosh-bootloader
  - cloudfoundry/bosh-cli
  - cloudfoundry/bosh-community-stemcell-ci-infra
  - cloudfoundry/bosh-compiled-releases-index
  - cloudfoundry/bosh-cpi-environments
  - cloudfoundry/bosh-cpi-go
  - cloudfoundry/bosh-cpi-kb
  - cloudfoundry/bosh-cpi-ruby
  - cloudfoundry/bosh-davcli
  - cloudfoundry/bosh-deployment-resource
  - cloudfoundry/bosh-deployment
  - cloudfoundry/bosh-dns-aliases-release
  - cloudfoundry/bosh-dns-release
  - cloudfoundry/bosh-docker-cpi-release
  - cloudfoundry/bosh-gcscli
  - cloudfoundry/bosh-google-cpi-release
  - cloudfoundry/bosh-google-light-stemcell-builder
  - cloudfoundry/bosh-linux-stemcell-builder
  - cloudfoundry/bosh-openstack-cpi-release
  - cloudfoundry/bosh-psmodules
  - cloudfoundry/bosh-s3cli
  - cloudfoundry/bosh-softlayer-cpi-release
  - cloudfoundry/bosh-utils
  - cloudfoundry/bosh-virtualbox-cpi-release
  - cloudfoundry/bosh-vsphere-cpi-release
  - cloudfoundry/bosh-warden-cpi-release
  - cloudfoundry/bosh-workstation
  - cloudfoundry/bosh
  - cloudfoundry/bpm-release
  - cloudfoundry/bsdtar
  - cloudfoundry/config-server-release
  - cloudfoundry/config-server
  - cloudfoundry/docs-bosh
  - cloudfoundry/exemplar-release
  - cloudfoundry/go-socks5
  - cloudfoundry/gofileutils
  - cloudfoundry/gosigar
  - cloudfoundry/greenhouse-ci
  - cloudfoundry/jumpbox-deployment
  - cloudfoundry/os-conf-release
  - cloudfoundry/resolvconf-manager
  - cloudfoundry/resolvconf-manager-index
  - cloudfoundry/sample-windows-bosh-release
  - cloudfoundry/stembuild
  - cloudfoundry/stemcells-alicloud-index
  - cloudfoundry/socks5-proxy
  - cloudfoundry/bosh-system-metrics-server-release
  - cloudfoundry/tlsconfig
  - cloudfoundry/usn-resource
  - cloudfoundry/windows-utilities-release
  - cloudfoundry/windows-utilities-tests
  - cloudfoundry/windows-tools-release
  - cloudfoundry/yagnats
config:
  github_project_sync:
    mapping:
      cloudfoundry: 21
```<|MERGE_RESOLUTION|>--- conflicted
+++ resolved
@@ -45,13 +45,10 @@
   github: cf-gitbot
 - name: runtime-bot
   github: tas-runtime-bot
-<<<<<<< HEAD
 - name: cf-uaa-ci-bot
   github: cf-identity
-=======
 - name: cf-bosh-ci-bot
   github: cf-bosh-ci-bot
->>>>>>> 8f5b82df
 areas:
 - name: Credential Management (Credhub)
   approvers:
