--- conflicted
+++ resolved
@@ -4088,11 +4088,7 @@
         - sethboyles
         - moleske
         - tjvman
-<<<<<<< HEAD
-=======
         - dalvarado
-        - sweinstein22
->>>>>>> 38749fe4
         - MerricdeLauney
         - xandroc
         - klakin-pivotal
